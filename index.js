--- conflicted
+++ resolved
@@ -1,5 +1,6 @@
 'use strict';
 
+const fs = require('fs');
 const path = require('path');
 const process = require('process');
 const debug = require('debug')('cabinet');
@@ -219,7 +220,6 @@
   }
 }
 
-<<<<<<< HEAD
 let tsHost;
 let tsCacheDirectory;
 let tsCache;
@@ -229,12 +229,6 @@
     tsHost = ts.createCompilerHost({});
     tsCache = ts.createModuleResolutionCache(directory, x => tsHost.getCanonicalFileName(x));
     tsCacheDirectory = directory;
-=======
-function tsLookup({dependency, filename, tsConfig, noTypeDefinitions}) {
-  debug('performing a typescript lookup');
-
-  let compilerOptions = {};
->>>>>>> 74185e06
 
     debug('TS host and cache created for directory ', directory);
   }
@@ -252,18 +246,10 @@
 
   debug('given typescript config: ', tsConfig);
 
-<<<<<<< HEAD
-  let tsOptionsJson = {
-    compilerOptions: {}
-  };
-=======
-  if (!tsConfig) {
-    debug('no tsconfig given, defaulting');
->>>>>>> 74185e06
+  let tsOptionsJson = {};
 
   let tsBasePath = process.cwd();
 
-<<<<<<< HEAD
   if (tsConfig) {
     if (typeof tsConfig === 'string') {
       debug('string tsconfig given, reading file');
@@ -285,40 +271,24 @@
     }
   } else {
     debug('no tsconfig given, defaulting');
-=======
-    try {
-      const tsParsedConfig = ts.readJsonConfigFile(tsConfig, ts.sys.readFile);
-      compilerOptions = ts.parseJsonSourceFileConfigFileContent(tsParsedConfig, ts.sys, path.dirname(tsConfig)).options;
-      debug('successfully parsed tsconfig');
-    } catch (e) {
-      debug('could not parse tsconfig');
-      throw new Error('could not read tsconfig');
-    }
-  } else {
-    compilerOptions = ts.convertCompilerOptionsFromJson(tsConfig.compilerOptions).options;
->>>>>>> 74185e06
   }
 
   debug('processed typescript options: ', tsOptionsJson);
   debug('processed typescript options type: ', typeof tsOptionsJson);
 
-<<<<<<< HEAD
   const {options} = ts.convertCompilerOptionsFromJson(tsOptionsJson.compilerOptions, tsBasePath);
 
-=======
->>>>>>> 74185e06
   // Preserve for backcompat. Consider removing this as a breaking change.
-  if (!compilerOptions.module) {
-    compilerOptions.module = ts.ModuleKind.AMD;
-  }
-
-<<<<<<< HEAD
+  if (!options.module) {
+    options.module = ts.ModuleKind.AMD;
+  }
+
   tsOptionsCache.set(tsConfig, options);
 
   return options;
 }
 
-function tsLookup({dependency, filename, directory, tsConfig}) {
+function tsLookup({dependency, filename, directory, tsConfig, noTypeDefinitions}) {
   debug('performing a typescript lookup');
 
   if (!ts) {
@@ -331,12 +301,6 @@
 
   const host = getTsHost(directory);
   const namedModule = ts.resolveModuleName(dependency, filename, options, host, tsCache);
-=======
-  const host = ts.createCompilerHost({});
-  debug('with options: ', compilerOptions);
-
-  const namedModule = ts.resolveModuleName(dependency, filename, compilerOptions, host);
->>>>>>> 74185e06
   let result = '';
 
   if (namedModule.resolvedModule) {
