module.exports = {
  'js': {
    'es6': {
      'foo.js': 'import bar from "./bar";',
      'foo.jsx': 'import React from "react"; export default () => { return (<div></div>); }',
      'bar.js': 'export default function() {};',
      'lazy.js': 'localizedModule(app, "modulename", locale => import(`modulename/locales/${locale}`));'
    },
    'cjs': {
      'foo.js': 'module.exports = 1;',
      'bar.jsx': 'var React = require("react"); module.exports = function() { return (<div></div>); };'
    },
    'ts': {
      'index.ts': 'import foo from "./foo";',
<<<<<<< HEAD
      'index2.tsx': 'import bar from "./bar";',
      'foo.ts': 'export default 1;',
      'bar.tsx': 'import React from "react"; export default () => { return (<div></div>); }'
=======
      'module.tsx': 'import Foo from "./foo"; <Foo />;',
      'foo.ts': 'export default 1;',
      'check-nested.ts': 'import {Child} from "./subdir";',
      'image.svg': '<svg></svg>',
      '.tsconfig': '{ "version": "1.0.0", "compilerOptions": { "module": "commonjs" } }',
      'subdir': {
        'index.tsx': 'export Child = () => { return (<div></div>); );',
        'subimage.svg': '<svg></svg>'
      }
>>>>>>> 4f04d886
    },
    'amd': {
      'foo.js': 'define(["./bar"], function(bar){ return bar; });',
      'bar.js': 'define({});'
    },
    'commonjs': {
      'foo.js': 'var bar = require("./bar");',
      'bar.js': 'module.exports = function() {};',
      'foo.baz': 'module.exports = "yo";',
      'index.js': '',
      'module.entry.js': 'import * as module from "module.entry"',
      'module.entry-2.js': 'import * as module from "module.entry-another"',
      'subdir': {
        'module.js': 'var entry = require("../");',
        'index.js': ''
      },
      'test': {
        'index.spec.js': 'var subdir = require("subdir");'
      }
    },
    'node_modules': {
      'image': {
        'npm-image.svg': '<svg></svg>'
      },
      'lodash.assign': {
        'index.js': 'module.exports = function() {};'
      },
      'module.entry': {
        'index.main.js': 'module.exports = function() {};',
        'index.module.js': 'module.exports = function() {};',
        'package.json': '{ "main": "index.main.js", "module": "index.module.js" }'
      },
      'module.entry-another': {
        'index.main.js': 'module.exports = function() {};',
        'index.module.js': 'module.exports = function() {};',
        'package.json': '{ "main": "index.main.js", "module": "index.module.js" }'
      },
      'nested': {
        'index.js': 'require("lodash.assign")',
        'node_modules': {
          'lodash.assign': {
            'index.js': 'module.exports = function() {};'
          }
        }
      }
    },
    'withIndex': {
      'subdir': {
        'index.js': ''
      },
      'index.js': 'var sub = require("./subdir");'
    }
  }
};<|MERGE_RESOLUTION|>--- conflicted
+++ resolved
@@ -12,13 +12,10 @@
     },
     'ts': {
       'index.ts': 'import foo from "./foo";',
-<<<<<<< HEAD
       'index2.tsx': 'import bar from "./bar";',
-      'foo.ts': 'export default 1;',
-      'bar.tsx': 'import React from "react"; export default () => { return (<div></div>); }'
-=======
       'module.tsx': 'import Foo from "./foo"; <Foo />;',
       'foo.ts': 'export default 1;',
+      'bar.tsx': 'import React from "react"; export default () => { return (<div></div>); }',
       'check-nested.ts': 'import {Child} from "./subdir";',
       'image.svg': '<svg></svg>',
       '.tsconfig': '{ "version": "1.0.0", "compilerOptions": { "module": "commonjs" } }',
@@ -26,7 +23,6 @@
         'index.tsx': 'export Child = () => { return (<div></div>); );',
         'subimage.svg': '<svg></svg>'
       }
->>>>>>> 4f04d886
     },
     'amd': {
       'foo.js': 'define(["./bar"], function(bar){ return bar; });',
